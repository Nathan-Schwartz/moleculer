"use strict";

const { cloneDeep } = require("lodash");
const ProtoBufSerializer = require("../../../src/serializers/protobuf");
const P = require("../../../src/packets");

describe("Test ProtoBufSerializer constructor", () => {
	it("should create an empty options", () => {
		let serializer = new ProtoBufSerializer();
		expect(serializer).toBeDefined();
		expect(serializer.serialize).toBeDefined();
		expect(serializer.deserialize).toBeDefined();
	});
});

describe("Test ProtoBuf serializer", () => {

	const serializer = new ProtoBufSerializer();
	serializer.init();

	it("should serialize the disconnect packet", () => {
		const obj = {
			ver: "4",
			sender: "test-1",
		};
		const s = serializer.serialize(obj, P.PACKET_DISCONNECT);
		expect(s.length).toBe(11);

		const res = serializer.deserialize(s, P.PACKET_DISCONNECT);
		expect(res).not.toBe(obj);
		expect(res).toEqual(obj);
	});

	it("should serialize the heartbeat packet", () => {
		const obj = {
			ver: "4",
			sender: "test-1",
			cpu: 12.5
		};
		const s = serializer.serialize(obj, P.PACKET_HEARTBEAT);
		expect(s.length).toBe(20);

		const res = serializer.deserialize(s, P.PACKET_HEARTBEAT);
		expect(res).not.toBe(obj);
		expect(res).toEqual(obj);
	});

	it("should serialize the discover packet", () => {
		const obj = {
			ver: "4",
			sender: "test-1",
		};
		const s = serializer.serialize(obj, P.PACKET_DISCOVER);
		expect(s.length).toBe(11);

		const res = serializer.deserialize(s, P.PACKET_DISCOVER);
		expect(res).not.toBe(obj);
		expect(res).toEqual(obj);
	});

	it("should serialize the info packet", () => {
		const obj = {
			ver: "4",
			sender: "test-1",
			seq: 3,
			services: [
				{
					name: "users", version: "2", settings: {}, metadata: {}, actions: {
						"users.create": {}
					}, events: {
						"user.created": {}
					}
				}
			],
			config: {},
			instanceID: "123456",
			ipList: [ "127.0.0.1" ],
			hostname: "test-server",
			client: {
				type: "nodejs",
				version: "1.2.3",
				langVersion: "6.10.2",
			},
			metadata: {
				region: "eu-west1"
			}
		};
		const s = serializer.serialize(cloneDeep(obj), P.PACKET_INFO);
		expect(s.length).toBe(218);

		const res = serializer.deserialize(s, P.PACKET_INFO);
		expect(res).not.toBe(obj);
		expect(res).toEqual(obj);

	});

	it("should serialize the event packet", () => {
		const obj = {
			ver: "4",
			sender: "test-1",
			event: "user.created",
			data: {
				a: 5,
				b: "Test"
			},
			broadcast: true
		};
		const s = serializer.serialize(cloneDeep(obj), P.PACKET_EVENT);
		expect(s.length).toBe(47);

		const res = serializer.deserialize(s, P.PACKET_EVENT);
		expect(res).not.toBe(obj);
		expect(res).toEqual(Object.assign(obj, { groups: [] }));
	});

	it("should serialize the event packet with groups", () => {
		const obj = {
			ver: "4",
			sender: "test-1",
			event: "user.created",
			data: {
				a: 5,
				b: "Test"
			},
			groups: ["users", "payments"],
			broadcast: false
		};
		const s = serializer.serialize(cloneDeep(obj), P.PACKET_EVENT);
		expect(s.length).toBe(64);

		const res = serializer.deserialize(s, P.PACKET_EVENT);
		expect(res).not.toBe(obj);
		expect(res).toEqual(obj);
	});

	it("should serialize the event packet null data", () => {
		const obj = {
			ver: "3",
			sender: "test-1",
			event: "user.created",
			data: null,
			broadcast: true
		};
		const s = serializer.serialize(cloneDeep(obj), P.PACKET_EVENT);
		expect(s.length).toBe(33);

		const res = serializer.deserialize(s, P.PACKET_EVENT);
		expect(res).not.toBe(obj);
		expect(res).toEqual(Object.assign(obj, { groups: [] }));
	});

	it("should serialize the event packet without data", () => {
		const obj = {
			ver: "4",
			sender: "test-1",
			event: "user.created",
			broadcast: true
		};
		const s = serializer.serialize(cloneDeep(obj), P.PACKET_EVENT);
		expect(s.length).toBe(27);

		const res = serializer.deserialize(s, P.PACKET_EVENT);
		expect(res).not.toBe(obj);
		expect(res).toEqual(Object.assign(obj, { groups: [] }));
	});

	it("should serialize the request packet", () => {
		const obj = {
			ver: "4",
			sender: "test-1",
			id: "100",
			action: "posts.find",
			params: { id: 5 },
			meta: {
				user: {
					id: 1,
					roles: ["admin"]
				}
			},
			timeout: 1500,
			level: 4,
			tracing: true,
			parentID: "999",
			requestID: "12345",
			stream: false,
			seq: null
		};
		const s = serializer.serialize(cloneDeep(obj), P.PACKET_REQUEST);
		expect(s.length).toBe(102);

		const res = serializer.deserialize(s, P.PACKET_REQUEST);
		expect(res).not.toBe(obj);
		expect(res).toEqual(Object.assign(obj, { seq: undefined }));
	});

	it("should serialize the request packet with buffer", () => {
		const obj = {
			ver: "4",
			sender: "test-1",
			id: "100",
			action: "posts.find",
			params: Buffer.from("binary data"),
			meta: {
				user: {
					id: 1,
					roles: ["admin"]
				}
			},
			timeout: 1500,
			level: 4,
			tracing: true,
			parentID: "999",
			requestID: "12345",
			stream: true,
			seq: 6
		};

		const s = serializer.serialize(cloneDeep(obj), P.PACKET_REQUEST);
		expect(s.length).toBe(107);

		const res = serializer.deserialize(s, P.PACKET_REQUEST);
		expect(res).not.toBe(obj);
		expect(res).toEqual(obj);
	});

	it("should serialize the response packet with data", () => {
		const obj = {
			ver: "4",
			sender: "test-1",
			id: "12345",
			success: true,
			data: [
				{ id: 1, name: "John" },
				{ id: 2, name: "Jane" }
			],
			meta: {
				user: {
					id: 1,
					roles: ["admin"]
				}
			},
			stream: false,
			seq: null
		};
		const s = serializer.serialize(cloneDeep(obj), P.PACKET_RESPONSE);
		expect(s.length).toBe(108);

		const res = serializer.deserialize(s, P.PACKET_RESPONSE);
		expect(res).not.toBe(obj);
		expect(res).toEqual(Object.assign(obj, { seq: undefined }));
	});

	it("should serialize the response packet with falsy data", () => {
		const obj = {
			ver: "3",
			sender: "test-1",
			id: "12345",
			success: true,
			data: false,
			meta: {},
			stream: false
		};
		const s = serializer.serialize(cloneDeep(obj), P.PACKET_RESPONSE);
		expect(s.length).toBe(33);

		const res = serializer.deserialize(s, P.PACKET_RESPONSE);
		expect(res).not.toBe(obj);
		expect(res).toEqual(obj);
	});

	it("should serialize the response packet with buffer data", () => {
		const obj = {
			ver: "4",
			sender: "test-1",
			id: "12345",
			success: true,
			data: Buffer.from("binary data"),
			meta: {
				user: {
					id: 1,
					roles: ["admin"]
				}
			},
			stream: true,
			seq: 6
		};
		const s = serializer.serialize(cloneDeep(obj), P.PACKET_RESPONSE);
		expect(s.length).toBe(74);

		const res = serializer.deserialize(s, P.PACKET_RESPONSE);
		expect(res).not.toBe(obj);
		expect(res).toEqual(obj);
	});

	it("should serialize the response packet with null data", () => {
		const obj = {
			ver: "3",
			sender: "test-1",
			id: "12345",
			success: true,
			data: null,
			meta: {},
			stream: false
		};
		const s = serializer.serialize(cloneDeep(obj), P.PACKET_RESPONSE);
		expect(s.length).toBe(26);

		const res = serializer.deserialize(s, P.PACKET_RESPONSE);
		expect(res).not.toBe(obj);
		expect(res).toEqual(obj);
	});

	it("should serialize the response packet with error", () => {
		const obj = {
			ver: "4",
			sender: "test-1",
			id: "12345",
			success: false,
			error: {
				name: "ValidationError",
				message: "Invalid email!",
				code: 422,
				nodeID: "test-1",
				type: "ERR_INVALID_A",
				retryable: true,
				stack: "STACK_PLACEHOLDER",
				data: {
					a: 5
				},
			},
			meta: {
				user: {
					id: 1,
					roles: ["admin"]
				}
			},
			stream: false,
			seq: null
		};
		const s = serializer.serialize(cloneDeep(obj), P.PACKET_RESPONSE);
		expect(s.length).toBe(227);

		const res = serializer.deserialize(s, P.PACKET_RESPONSE);
		expect(res).not.toBe(obj);
<<<<<<< HEAD
		expect(res).toEqual(Object.assign(obj, { seq: undefined }));
=======
		expect(res).toEqual(Object.assign(obj, { data: null }));
>>>>>>> 5bc3a44d
	});

	it("should serialize the ping packet", () => {
		const obj = {
			ver: "4",
			sender: "test-1",
			time: 1234567,
			id: "123"
		};
		const s = serializer.serialize(obj, P.PACKET_PING);
		expect(s.length).toBe(20);

		const res = serializer.deserialize(s, P.PACKET_PING);
		expect(res).not.toBe(obj);
		expect(res).toEqual(Object.assign(obj, {
			time: {
				high: 0,
				low: 1234567,
				unsigned: false
			}
		}));
	});

	it("should serialize the pong packet", () => {
		const obj = {
			ver: "4",
			sender: "test-1",
			time: 1234567,
			arrived: 7654321,
			id: "123"
		};
		const s = serializer.serialize(obj, P.PACKET_PONG);
		expect(s.length).toBe(25);

		const res = serializer.deserialize(s, P.PACKET_PONG);
		expect(res).not.toBe(obj);
		expect(res).toEqual(Object.assign(obj, {
			time: {
				high: 0,
				low: 1234567,
				unsigned: false
			},
			arrived: {
				high: 0,
				low: 7654321,
				unsigned: false
			}
		}));
	});

});

describe("Test ProtoBuf serializer with Gossip packets", () => {

	const serializer = new ProtoBufSerializer();
	serializer.init();

	it("should serialize the hello packet", () => {
		const obj = {
			ver: "4",
			sender: "test-1",
			host: "server-host",
			port: 45450,
		};
		const s = serializer.serialize(obj, P.PACKET_GOSSIP_HELLO);
		expect(s.length).toBe(28);

		const res = serializer.deserialize(s, P.PACKET_GOSSIP_HELLO);
		expect(res).toEqual(obj);
	});

	it("should serialize the empty REQUEST packet", () => {
		const obj = {
			ver: "4",
			sender: "test-1"
		};
		const s = serializer.serialize(cloneDeep(obj), P.PACKET_GOSSIP_REQ);
		expect(s.length).toBe(11);

		const res = serializer.deserialize(s, P.PACKET_GOSSIP_REQ);
		expect(res).toEqual(obj);
	});

	it("should serialize the full REQUEST packet", () => {
		const obj = {
			ver: "4",
			sender: "test-1",
			online: {
				"node-1": [1, 2, 3],
				"node-2": [150, 0, 0]
			},
			offline: {
				"node-3": 23,
				"node-4": 26854204
			}
		};
		const s = serializer.serialize(cloneDeep(obj), P.PACKET_GOSSIP_REQ);
		expect(s.length).toBe(83);

		const res = serializer.deserialize(s, P.PACKET_GOSSIP_REQ);
		expect(res).toEqual(obj);
	});

	it("should serialize the empty RESPONSE packet", () => {
		const obj = {
			ver: "4",
			sender: "test-1"
		};
		const s = serializer.serialize(cloneDeep(obj), P.PACKET_GOSSIP_RES);
		expect(s.length).toBe(11);

		const res = serializer.deserialize(s, P.PACKET_GOSSIP_RES);
		expect(res).toEqual(obj);
	});

	it("should serialize the full RESPONSE packet", () => {
		const obj = {
			ver: "4",
			sender: "test-1",
			online: {
				"node-1": [{ services: [] }, 2, 3],
				"node-2": [13, 56]
			},
			offline: {
				"node-3": 23,
				"node-4": 26854204
			}
		};
		const s = serializer.serialize(cloneDeep(obj), P.PACKET_GOSSIP_RES);
		expect(s.length).toBe(95);

		const res = serializer.deserialize(s, P.PACKET_GOSSIP_RES);
		expect(res).toEqual(obj);
	});

});
<|MERGE_RESOLUTION|>--- conflicted
+++ resolved
@@ -342,11 +342,7 @@
 
 		const res = serializer.deserialize(s, P.PACKET_RESPONSE);
 		expect(res).not.toBe(obj);
-<<<<<<< HEAD
-		expect(res).toEqual(Object.assign(obj, { seq: undefined }));
-=======
-		expect(res).toEqual(Object.assign(obj, { data: null }));
->>>>>>> 5bc3a44d
+		expect(res).toEqual(Object.assign(obj, { data: null, seq: undefined }));
 	});
 
 	it("should serialize the ping packet", () => {
