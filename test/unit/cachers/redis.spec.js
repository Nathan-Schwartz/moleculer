const ServiceBroker = require("../../../src/service-broker");
const { protectReject } = require("../utils");

jest.mock("ioredis");

const RedisCacher = require("../../../src/cachers/redis");
let Redis = require("ioredis");
const { Notepack } = require("../../../src/serializers");


describe("Test RedisCacher constructor", () => {

	it("should create an empty options", () => {
		let cacher = new RedisCacher();
		expect(cacher).toBeDefined();
		expect(cacher.opts).toBeDefined();
		expect(cacher.opts.ttl).toBeNull();
		expect(cacher.opts.maxParamsLength).toBeNull();
	});

	it("should create a timer if set ttl option", () => {
		let opts = { ttl: 500, maxParamsLength: 1024, prefix: "custom-" };
		let cacher = new RedisCacher(opts);
		expect(cacher).toBeDefined();
		expect(cacher.opts).toEqual(opts);
		expect(cacher.opts.ttl).toBe(500);
		expect(cacher.opts.prefix).toBe("custom-");
		expect(cacher.opts.maxParamsLength).toBe(1024);
	});

	it("should create with redis opts from string", () => {
		let opts = "redis://localhost:6379";
		let cacher = new RedisCacher(opts);
		expect(cacher).toBeDefined();
		expect(cacher.opts).toEqual({
			keygen: null,
			ttl: null,
			prefix: null,
			maxParamsLength: null,
			redis: opts
		});
	});

});

describe("Test RedisCacher cluster", () => {

	it("should create with redis opts", () => {
		let opts = {
			type: "Redis",
			ttl: 30,
			cluster: {
				nodes: [{
					host: "localhost",
					port: 6379
				}]
			}
		};

		let cacher = new RedisCacher(opts);
		expect(cacher).toBeDefined();
		expect(cacher.opts).toEqual(opts);
	});

	it("should init redis cluster", () => {
		let broker = new ServiceBroker({ logger: false });

		let opts = {
			type: "Redis",
			ttl: 30,
			cluster: {
				nodes: [{
					host: "localhost",
					port: 6379
				}]
			}
		};

		let cacher = new RedisCacher(opts);
		expect(cacher).toBeDefined();
		expect(cacher.opts).toEqual(opts);
		cacher.init(broker);
		expect(cacher.client).toBeInstanceOf(Redis.Cluster);
	});

	it("should fail to init redis cluster without nodes", () => {
		let broker = new ServiceBroker({ logger: false });

		let opts = {
			type: "Redis",
			ttl: 30,
			cluster: {
				nodes: []
			}
		};

		let cacher = new RedisCacher(opts);
		expect(cacher).toBeDefined();
		expect(cacher.opts).toEqual(opts);
		expect(() => { cacher.init(broker); }).toThrowError("No nodes defined for cluster");
	});

	it("should construct serializer based on options", () => {
		let broker = new ServiceBroker({ logger: false });

		let opts = {
			type: "Redis",
			serializer: "Notepack",
		};

		let cacher = new RedisCacher(opts);
		expect(cacher).toBeDefined();
		cacher.init(broker);
		expect(cacher.serializer).toBeInstanceOf(Notepack);
	});

});

describe("Test RedisCacher set & get without prefix", () => {

	let broker = new ServiceBroker({ logger: false });
	let cacher = new RedisCacher();
	cacher.init(broker);

	let key = "tst123";
	let data1 = {
		a: 1,
		b: false,
		c: "Test",
		d: {
			e: 55
		}
	};

	let prefix = "MOL-";
	let dataEvent;


	beforeEach(() => {
		dataEvent = jest.fn().mockImplementation((eventType, callback) => {
			if (eventType === "data") {
				callback(["key1", "key2"]);
			}
			if (eventType === "end") {
				callback();
			}
		});
		cacher.client.scanStream = jest.fn(() => ({
			on: dataEvent,
			pause: jest.fn(),
			resume: jest.fn()
		}));
		cacher.client.getBuffer = jest.fn(() => Promise.resolve(cacher.serializer.serialize(data1)));
		cacher.client.set = jest.fn(() => Promise.resolve());
		cacher.client.del = jest.fn(() => Promise.resolve());
	});
	it("should call client.set with key & data", () => {
		cacher.set(key, data1);
		expect(cacher.client.set).toHaveBeenCalledTimes(1);
		expect(cacher.client.set).toHaveBeenCalledWith(prefix + key, cacher.serializer.serialize(data1));
		expect(cacher.client.setex).toHaveBeenCalledTimes(0);
	});

	it("should call client.getBuffer with key & return with data1", () => {
		let p = cacher.get(key);
		expect(cacher.client.getBuffer).toHaveBeenCalledTimes(1);
		expect(cacher.client.getBuffer).toHaveBeenCalledWith(prefix + key);
		return p.catch(protectReject).then((d) => {
			expect(d).toEqual(data1);
		});
	});

	it("should give null if response cannot be deserialized", () => {
		cacher.client.getBuffer = jest.fn(() => Promise.resolve("{ 'asd' 5}")); // Invalid JSON

		let p = cacher.get(key);
		expect(cacher.client.getBuffer).toHaveBeenCalledTimes(1);
		expect(cacher.client.getBuffer).toHaveBeenCalledWith(prefix + key);
		return p.catch(protectReject).then((d) => {
			expect(d).toBeNull();
		});
	});

	it("should call client.del with key", () => {
		cacher.del(key);
		expect(cacher.client.del).toHaveBeenCalledTimes(1);
		expect(cacher.client.del).toHaveBeenCalledWith([prefix + key]);
	});

	it("should delete an array of keys", () => {
		cacher.del(["key1", "key2"]);
		expect(cacher.client.del).toHaveBeenCalledTimes(1);
		expect(cacher.client.del).toHaveBeenCalledWith([prefix + "key1", prefix + "key2"]);
	});

	it("should call client.scanStream & del", () => {
		return cacher.clean()
			.catch(protectReject)
			.then(() => {
				expect(cacher.client.scanStream).toHaveBeenCalledTimes(1);
				expect(cacher.client.scanStream).toHaveBeenCalledWith({
					match: "MOL-*",
					count: 100
				});

				expect(cacher.client.del).toHaveBeenCalledTimes(1);
				expect(cacher.client.del).toHaveBeenCalledWith(["key1", "key2"]);
			});
	});

	it("should not call del if data returns an empty array", () => {
		dataEvent.mockImplementationOnce((eventType, callback) => {
			if (eventType === "data") {
				callback([]);
			}
			if (eventType === "end") {
				callback();
			}
		});

		return cacher.clean()
			.catch(protectReject)
			.then(() => {
				expect(cacher.client.scanStream).toHaveBeenCalledTimes(1);
				expect(cacher.client.scanStream).toHaveBeenCalledWith({
					match: "MOL-*",
					count: 100
				});

				expect(cacher.client.del).not.toBeCalled();
			});
	});

});

describe("Test RedisCacher set & get with namespace & ttl", () => {

	const logger = {};
	["fatal", "error", "info", "debug"].forEach((level) => logger[level] = jest.fn());
	const broker = new ServiceBroker({ logger: () => logger, namespace: "uat" });
	let cacher = new RedisCacher({
		ttl: 60
	});
	cacher.init(broker); // for empty logger

	let key = "tst123";
	let data1 = {
		a: 1,
		b: false,
		c: "Test",
		d: {
			e: 55
		}
	};

	let prefix = "MOL-uat-";

	beforeEach(() => {
		const dataEvent = (eventType, callback) => {
			if (eventType === "data") {
				callback(["key1", "key2"]);
			}
			if (eventType === "end") {
				setTimeout(() => {
					callback();
				}, 500);
			}
		};
		cacher.client.scanStream = jest.fn(() => ({
			on: dataEvent,
			pause: jest.fn(),
			resume: jest.fn()
		}));
		cacher.client.getBuffer = jest.fn(() => Promise.resolve());
		cacher.client.del = jest.fn(() => Promise.resolve());
		["error", "fatal", "debug"].forEach((level) => logger[level].mockClear());

		cacher.client.setex = jest.fn(() => Promise.resolve());
	});


	it("should call client.setex with key & data", () => {
		cacher.set(key, data1);
		expect(cacher.client.setex).toHaveBeenCalledTimes(1);
		expect(cacher.client.setex).toHaveBeenCalledWith(prefix + key, 60, cacher.serializer.serialize(data1));
	});

	it("should give back the data by key", () => {
		cacher.get(key);
		expect(cacher.client.getBuffer).toHaveBeenCalledTimes(1);
		expect(cacher.client.getBuffer).toHaveBeenCalledWith(prefix + key);
	});

	it("should call client.del with key", () => {
		return cacher.del(key)
			.catch(protectReject)
			.then(() => {
				expect(cacher.client.del).toHaveBeenCalledTimes(1);
				expect(cacher.client.del).toHaveBeenCalledWith([prefix + key]);
			});
	});

	it("should call client.del with multiple keys", () => {
		return cacher.del(["key1", "key2"])
			.catch(protectReject)
			.then(() => {
				expect(cacher.client.del).toHaveBeenCalledTimes(1);
				expect(cacher.client.del).toHaveBeenCalledWith([prefix + "key1", prefix + "key2"]);
			});
	});

	it("should throw error", () => {
		const error = new Error("Redis delete error");
		cacher.client.del = jest.fn(() => Promise.reject(error));
		return cacher.del(["key1"])
			.then(protectReject)
			.catch(err => {
				expect(err).toBe(error);
				expect(cacher.client.del).toHaveBeenCalledTimes(1);
				expect(cacher.client.del).toHaveBeenCalledWith([prefix + "key1"]);
				expect(logger.error).toHaveBeenCalledTimes(1);
				expect(logger.error).toHaveBeenCalledWith("Redis 'del' error. Key: MOL-uat-key1", error);
			});
	});

	it("should call client.scanStream", () => {
		return cacher.clean()
			.catch(protectReject)
			.then(() => {
				expect(cacher.client.scanStream).toHaveBeenCalledTimes(1);
				expect(cacher.client.scanStream).toHaveBeenCalledWith({
					match: "MOL-uat-*",
					count: 100
				});
			});

	});

	it("should call client.scanStream with service key", () => {
		return cacher.clean("service-name.*")
			.catch(protectReject)
			.then(() => {
				expect(cacher.client.scanStream).toHaveBeenCalledTimes(1);
				expect(cacher.client.scanStream).toHaveBeenCalledWith({
					match: "MOL-uat-service-name.*",
					count: 100
				});
			});

	});

	it("should call client.scanStream if provided as array service key in array", () => {
		return cacher.clean(["service-name.*"])
			.catch(protectReject)
			.then(() => {
				expect(cacher.client.scanStream).toHaveBeenCalledTimes(1);
				expect(cacher.client.scanStream).toHaveBeenCalledWith({
					match: "MOL-uat-service-name.*",
					count: 100
				});
			});

	});

	it("should call client.scanStream for each array element", () => {
		return cacher.clean(["service-name.*", "service2-name.*"])
			.catch(protectReject)
			.then(() => {
				expect(cacher.client.scanStream).toHaveBeenCalledTimes(2);
				expect(cacher.client.scanStream).toHaveBeenCalledWith({
					match: "MOL-uat-service-name.*",
					count: 100
				});
				expect(cacher.client.scanStream).toHaveBeenCalledWith({
					match: "MOL-uat-service2-name.*",
					count: 100
				});
			});

	});

	it("should not call second pattern if failed on first", () => {
		const error = new Error("Redis delete error");
		cacher.client.del = jest.fn().mockRejectedValueOnce(error);
		return cacher.clean(["service-name.*", "service2-name.*"])
			.then(protectReject)
			.catch(err => {
				expect(err).toBe(error);
				expect(cacher.client.scanStream).toHaveBeenCalledTimes(1);
				expect(cacher.client.scanStream).toHaveBeenCalledWith({ count: 100, match: "MOL-uat-service-name.*" });
				expect(logger.error).toHaveBeenCalledTimes(1);
				expect(logger.error).toHaveBeenCalledWith("Redis 'scanDel' error. Pattern: MOL-uat-service-name.*", error);
			});
	});
});

describe("Test RedisCacher getWithTTL method", () => {
	const cachedData = { name: "tiaod" };
	const key = "abcd134";
	let broker = new ServiceBroker({ logger: false });
	let cacher = new RedisCacher({
		ttl: 30,
		lock: true
	});
	cacher.init(broker); // for empty logger
	let mockPipeline = {};

	beforeEach(() => {
<<<<<<< HEAD
		mockPipeline.get = jest.fn(() =>mockPipeline);
=======
		mockPipeline.getBuffer = jest.fn(() =>mockPipeline);
>>>>>>> a1dd71b4
		mockPipeline.ttl = jest.fn(() =>mockPipeline);
		mockPipeline.exec = jest.fn(() => Promise.resolve([
			[null, cacher.serializer.serialize(cachedData)],
			[null, 20]
		]));
		cacher.client.pipeline = jest.fn(() =>mockPipeline);
	});

	it("should call the getBuffer and ttl using pipeline", () => {
		return cacher.getWithTTL(key).then(res => {
			expect(res.data).toEqual(cachedData);
			expect(res.ttl).toBe(20);
			expect(mockPipeline.getBuffer).toHaveBeenCalledTimes(1);
			expect(mockPipeline.ttl).toHaveBeenCalledTimes(1);
			expect(mockPipeline.exec).toHaveBeenCalledTimes(1);
		});
	});

<<<<<<< HEAD
	it("should throw an error when get method return error", () => {
		const err = new Error("get error.");
=======
	it("should throw an error when getBuffer method return error", () => {
		const err = new Error("getBuffer error.");
>>>>>>> a1dd71b4
		mockPipeline.exec = jest.fn(() => Promise.resolve([
			[err, null],
			[null, 20]
		]));
		return cacher.getWithTTL(key).catch(e => {
			expect(e).toBe(err);
		});
	});

	it("should throw an error when ttl method return error", () => {
		const err = new Error("ttl error.");
		mockPipeline.exec = jest.fn(() => Promise.resolve([
			[null, cachedData],
			[err, null]
		]));
		return cacher.getWithTTL(key).catch(e => {
			expect(e).toBe(err);
		});
	});

	it("should return null if data cannot be deserialized", () => {
		mockPipeline.exec = jest.fn(() => Promise.resolve([
			[null, "{'some invalid JSON here."],
			[null, 20]
		]));
		return cacher.getWithTTL(key).then(res => {
			expect(res.data).toBeNull();
		});
	});

});

describe("Test RedisCacher lock method", () => {
	const key = "abcd134";
	let broker = new ServiceBroker({ logger: false });
	let cacher = new RedisCacher({
		ttl: 30,
		lock: true
	});
	cacher.init(broker); // for empty logger
	let unlock1, unlock2;
	beforeEach(() => {
		unlock1 = jest.fn(()=>Promise.resolve());
		unlock2 = jest.fn(()=>Promise.resolve());
		cacher.redlock.lock = jest.fn(()=>{
			return Promise.resolve({
				unlock: unlock1
			});
		});
		cacher.redlockNonBlocking.lock = jest.fn(()=>{
			return Promise.resolve({
				unlock: unlock2
			});
		});
	});

	it("should call redlock.lock when calling cacher.lock", () => {
		return cacher.lock(key, 20).then(() => {
			expect(cacher.redlock.lock).toHaveBeenCalledTimes(1);
			expect(cacher.redlock.lock).toHaveBeenCalledWith(cacher.prefix + key + "-lock", 20);
		});
	});

	it("should call redlock.unlock when calling unlock callback", () => {
		return cacher.lock(key, 20).then(unlock => {
			return unlock().then(()=>{
				expect(unlock1).toBeCalled();
			});
		});
	});

	it("should call redlock.lock when calling cacher.tryLock", () => {
		return cacher.tryLock(key, 20).then(() => {
			expect(cacher.redlockNonBlocking.lock).toHaveBeenCalledTimes(1);
			expect(cacher.redlockNonBlocking.lock).toHaveBeenCalledWith(cacher.prefix + key + "-lock", 20);
		});
	});

	it("should call redlock.unlock when calling unlock callback", () => {
		const err = new Error("Already locked.");
		cacher.redlockNonBlocking.lock = jest.fn(()=>{
			return Promise.reject(err);
		});
		return cacher.tryLock(key, 20).catch(e => {
			expect(e).toBe(err);
		});
	});

	it("should failed to acquire a lock when redlock client throw an error", () => {
		return cacher.tryLock(key, 20);
	});

});

describe("Test RedisCacher with opts.lock", () => {

	it("should create redlock clients", () => {
		let broker = new ServiceBroker({ logger: false });
		let cacher = new RedisCacher({
			ttl: 30
		});
		cacher.init(broker);
		expect(cacher.redlock).toBeDefined();
		expect(cacher.redlockNonBlocking).toBeDefined();
	});

});

describe("Test RedisCacher close", () => {
	let broker = new ServiceBroker({ logger: false });
	let cacher = new RedisCacher();
	cacher.init(broker); // for empty logger

	it("should call client.quit", () => {
		cacher.close();
		expect(cacher.client.quit).toHaveBeenCalledTimes(1);
	});
});<|MERGE_RESOLUTION|>--- conflicted
+++ resolved
@@ -406,11 +406,7 @@
 	let mockPipeline = {};
 
 	beforeEach(() => {
-<<<<<<< HEAD
-		mockPipeline.get = jest.fn(() =>mockPipeline);
-=======
 		mockPipeline.getBuffer = jest.fn(() =>mockPipeline);
->>>>>>> a1dd71b4
 		mockPipeline.ttl = jest.fn(() =>mockPipeline);
 		mockPipeline.exec = jest.fn(() => Promise.resolve([
 			[null, cacher.serializer.serialize(cachedData)],
@@ -429,13 +425,8 @@
 		});
 	});
 
-<<<<<<< HEAD
-	it("should throw an error when get method return error", () => {
-		const err = new Error("get error.");
-=======
 	it("should throw an error when getBuffer method return error", () => {
 		const err = new Error("getBuffer error.");
->>>>>>> a1dd71b4
 		mockPipeline.exec = jest.fn(() => Promise.resolve([
 			[err, null],
 			[null, 20]
