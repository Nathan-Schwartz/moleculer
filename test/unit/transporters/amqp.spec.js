--- conflicted
+++ resolved
@@ -327,12 +327,8 @@
 				expect(transporter.channel.sendToQueue).toHaveBeenCalledTimes(1);
 				expect(transporter.channel.sendToQueue).toHaveBeenCalledWith(
 					"MOL-TEST.INFO.node2",
-<<<<<<< HEAD
-					Buffer.from(JSON.stringify({"ver": "2", "sender": "node1"}))
-=======
 					Buffer.from(JSON.stringify({"sender": "node1"})),
 					{}
->>>>>>> ccb06076
 				);
 			});
 	});
