{
  "name": "moleculer",
  "version": "0.13.8",
  "description": "Fast & powerful microservices framework for Node.JS",
  "main": "index.js",
  "scripts": {
    "bench": "node benchmark/index.js",
    "ci": "jest --watch",
    "coverall": "cat ./coverage/lcov.info | ./node_modules/coveralls/bin/coveralls.js",
    "demo": "node examples/index.js",
    "deps": "npm-check -u",
    "postdeps": "npm test",
    "dev": "nodemon dev/index.js",
    "lint": "eslint --ext=.js src test",
    "lint:fix": "eslint --fix --ext=.js src test",
    "perf": "nodemon --allow-natives-syntax benchmark/perf-runner.js",
    "pperf": "node --inspect --expose-gc benchmark/perf-runner.js",
    "memleak": "node benchmark/memleak-test.js",
    "proto": "pbjs -t static-module -w commonjs -o src/serializers/proto/packets.proto.js src/serializers/proto/packets.proto",
    "thrift": "thrift -gen js:node -o src\\serializers\\thrift src\\serializers\\thrift\\packets.thrift",
    "test": "jest --coverage --no-cache",
    "test:travis": "npm test && npm run test:trans && npm run test:amqp && npm run test:ts",
    "test:unit": "jest --testMatch \"**/unit/**spec.js\" --coverage --no-cache",
    "test:int": "jest --testMatch \"**/integration/**spec.js\" --coverage --no-cache",
    "test:amqp": "jest --testMatch \"**/transporters/amqp/**spc.js\" --runInBand",
    "test:trans": "jest --testMatch \"**/transporters/index.spc.js\"",
    "test:ts": "tsd && tsc -p test/typescript/hello-world && ts-node -P test/typescript/hello-world/tsconfig.json test/typescript/hello-world/index.ts",
    "release": "npm publish --access public && git push --tags",
    "release:beta": "npm publish --tag next --access public && git push --tags"
  },
  "keywords": [
    "microservices",
    "microservice",
    "rpc",
    "services",
    "micro",
    "pubsub",
    "scalable"
  ],
  "repository": {
    "type": "git",
    "url": "https://github.com/moleculerjs/moleculer.git"
  },
  "bin": {
    "moleculer-runner": "./bin/moleculer-runner.js"
  },
  "author": "Icebob",
  "license": "MIT",
  "devDependencies": {
<<<<<<< HEAD
    "@types/node": "11.12.0",
=======
    "@types/bunyan": "1.8.6",
    "@types/node": "11.12.2",
    "@types/pino": "5.8.6",
>>>>>>> 77668427
    "amqplib": "0.5.3",
    "avsc": "5.4.7",
    "benchmarkify": "2.1.1",
    "bunyan": "1.8.12",
    "coveralls": "3.0.3",
<<<<<<< HEAD
    "dd-trace": "0.10.2",
    "dotenv": "6.2.0",
    "eslint": "5.15.3",
=======
    "dotenv": "6.2.0",
    "eslint": "5.16.0",
>>>>>>> 77668427
    "eslint-plugin-node": "8.0.1",
    "eslint-plugin-promise": "4.0.1",
    "eslint-plugin-security": "1.4.0",
    "fakerator": "0.3.0",
    "ioredis": "4.9.0",
<<<<<<< HEAD
    "jaeger-client": "3.14.4",
=======
>>>>>>> 77668427
    "jest": "24.5.0",
    "jest-cli": "24.5.0",
    "joi": "14.3.1",
    "kafka-node": "4.0.4",
    "lolex": "3.1.0",
    "moleculer-repl": "0.5.7",
    "mqtt": "2.18.8",
    "msgpack5": "4.2.1",
<<<<<<< HEAD
    "nats": "1.2.2",
    "node-nats-streaming": "0.2.0",
=======
    "nats": "1.2.6",
    "node-nats-streaming": "0.0.51",
>>>>>>> 77668427
    "nodemon": "1.18.10",
    "notepack.io": "2.2.0",
    "npm-check": "5.9.0",
    "pino": "5.12.0",
    "protobufjs": "6.8.8",
    "redlock": "^3.1.2",
    "thrift": "0.12.0",
    "ts-node": "8.0.3",
<<<<<<< HEAD
    "typescript": "3.3.4000",
=======
    "tsd": "0.7.1",
    "typescript": "3.4.1",
>>>>>>> 77668427
    "v8-natives": "1.1.0",
    "winston": "3.2.1",
    "winston-context": "0.0.7"
  },
  "optionalDependencies": {
    "event-loop-stats": "^1.1.0",
    "gc-stats": "^1.2.1"
  },
  "dependencies": {
    "args": "^5.0.1",
    "bluebird": "^3.5.3",
    "chalk": "^2.4.2",
    "es6-error": "^4.1.1",
    "eventemitter2": "^5.0.1",
    "fastest-validator": "^0.6.17",
    "glob": "^7.1.3",
    "ipaddr.js": "^1.9.0",
    "lodash": "^4.17.11",
    "lru-cache": "^5.1.1",
    "node-fetch": "^2.3.0"
  },
  "engines": {
    "node": ">= 8.x.x"
  },
  "tonicExampleFilename": "docs/runkit/simple.js",
  "types": "./index.d.ts",
  "tsd": {
    "directory": "test/typescript/tsd"
  },
  "jest": {
    "coverageDirectory": "../coverage",
    "coveragePathIgnorePatterns": [
      "/node_modules/",
      "/test/services/",
      "/test/typescript/",
      "/test/unit/utils.js",
      "/src/serializers/proto/",
      "/src/serializers/thrift/"
    ],
    "transform": {},
    "testEnvironment": "node",
    "rootDir": "./src",
    "roots": [
      "../test"
    ]
  }
}<|MERGE_RESOLUTION|>--- conflicted
+++ resolved
@@ -47,35 +47,23 @@
   "author": "Icebob",
   "license": "MIT",
   "devDependencies": {
-<<<<<<< HEAD
-    "@types/node": "11.12.0",
-=======
     "@types/bunyan": "1.8.6",
     "@types/node": "11.12.2",
     "@types/pino": "5.8.6",
->>>>>>> 77668427
     "amqplib": "0.5.3",
     "avsc": "5.4.7",
     "benchmarkify": "2.1.1",
     "bunyan": "1.8.12",
     "coveralls": "3.0.3",
-<<<<<<< HEAD
     "dd-trace": "0.10.2",
     "dotenv": "6.2.0",
-    "eslint": "5.15.3",
-=======
-    "dotenv": "6.2.0",
     "eslint": "5.16.0",
->>>>>>> 77668427
     "eslint-plugin-node": "8.0.1",
     "eslint-plugin-promise": "4.0.1",
     "eslint-plugin-security": "1.4.0",
     "fakerator": "0.3.0",
     "ioredis": "4.9.0",
-<<<<<<< HEAD
     "jaeger-client": "3.14.4",
-=======
->>>>>>> 77668427
     "jest": "24.5.0",
     "jest-cli": "24.5.0",
     "joi": "14.3.1",
@@ -84,13 +72,8 @@
     "moleculer-repl": "0.5.7",
     "mqtt": "2.18.8",
     "msgpack5": "4.2.1",
-<<<<<<< HEAD
-    "nats": "1.2.2",
-    "node-nats-streaming": "0.2.0",
-=======
     "nats": "1.2.6",
     "node-nats-streaming": "0.0.51",
->>>>>>> 77668427
     "nodemon": "1.18.10",
     "notepack.io": "2.2.0",
     "npm-check": "5.9.0",
@@ -99,12 +82,8 @@
     "redlock": "^3.1.2",
     "thrift": "0.12.0",
     "ts-node": "8.0.3",
-<<<<<<< HEAD
-    "typescript": "3.3.4000",
-=======
     "tsd": "0.7.1",
     "typescript": "3.4.1",
->>>>>>> 77668427
     "v8-natives": "1.1.0",
     "winston": "3.2.1",
     "winston-context": "0.0.7"
