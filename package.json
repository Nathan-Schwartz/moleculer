--- conflicted
+++ resolved
@@ -41,11 +41,7 @@
   "author": "Ice Services",
   "license": "MIT",
   "devDependencies": {
-<<<<<<< HEAD
-    "benchmarkify": "^1.1.0",
-=======
     "benchmarkify": "2.1.0",
->>>>>>> bcb9c766
     "conventional-changelog-cli": "1.3.1",
     "coveralls": "2.13.0",
     "eslint": "3.19.0",
