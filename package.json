--- conflicted
+++ resolved
@@ -1,10 +1,6 @@
 {
   "name": "moleculer",
-<<<<<<< HEAD
   "version": "0.13.0-beta1",
-=======
-  "version": "0.12.6",
->>>>>>> 3d9586f4
   "description": "Fast & powerful microservices framework for Node.JS",
   "main": "index.js",
   "scripts": {
@@ -55,11 +51,7 @@
     "eslint": "4.19.1",
     "eslint-plugin-node": "6.0.1",
     "eslint-plugin-promise": "3.8.0",
-<<<<<<< HEAD
-    "eslint-plugin-security": "^1.4.0",
-=======
     "eslint-plugin-security": "1.4.0",
->>>>>>> 3d9586f4
     "fakerator": "0.3.0",
     "ioredis": "3.2.2",
     "jest": "23.1.0",
@@ -88,18 +80,10 @@
     "chalk": "2.4.1",
     "es6-error": "4.1.1",
     "eventemitter2": "5.0.1",
-<<<<<<< HEAD
-    "fastest-validator": "0.6.7",
+    "fastest-validator": "0.6.9",
     "glob": "7.1.2",
     "ipaddr.js": "1.7.0",
     "lodash": "4.17.10"
-=======
-    "fastest-validator": "0.6.9",
-    "glob": "7.1.2",
-    "ipaddr.js": "1.7.0",
-    "lodash": "4.17.10",
-    "node-object-hash": "1.4.1"
->>>>>>> 3d9586f4
   },
   "engines": {
     "node": ">= 6.x.x"
