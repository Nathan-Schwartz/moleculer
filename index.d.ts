<<<<<<< HEAD
import * as Ioredis from 'ioredis';

=======
>>>>>>> 7e28bee1
declare namespace Moleculer {
	type GenericObject = { [name: string]: any };

	type LogLevels = "fatal" | "error" | "warn" | "info" | "debug" | "trace";

	interface Logger {
		fatal: (...args: any[]) => void;
		error: (...args: any[]) => void;
		warn: (...args: any[]) => void;
		info: (...args: any[]) => void;
		debug: (...args: any[]) => void;
		trace: (...args: any[]) => void;
	}

	interface LoggerBindings {
  		nodeID: string;
  		ns: string;
  		mod: string;
  		svc: string;
  		ver: string | void;
	}

	class LoggerInstance {
		fatal(...args: any[]): void;
		error(...args: any[]): void;
		warn(...args: any[]): void;
		info(...args: any[]): void;
		debug(...args: any[]): void;
		trace(...args: any[]): void;
	}

	type ActionHandler<T = any> = ((ctx: Context) => PromiseLike<T> | T) & ThisType<Service>;
	type ActionParamSchema = { [key: string]: any };
	type ActionParamTypes =
		| "any"
		| "array"
		| "boolean"
		| "custom"
		| "date"
		| "email"
		| "enum"
		| "forbidden"
		| "function"
		| "number"
		| "object"
		| "string"
		| "url"
		| "uuid"
		| ActionParamSchema;
	type ActionParams = { [key: string]: ActionParamTypes };

	type MetricsParamsFuncType = (params: ActionParams) => any;
	type MetricsMetaFuncType = (meta: object) => any;
	type MetricsOptions = { params?: boolean | string[] | MetricsParamsFuncType, meta?: boolean | string[] | MetricsMetaFuncType };

	interface BulkheadOptions {
		enabled?: boolean;
		concurrency?: number;
		maxQueueSize?: number;
	}

	interface ActionCacheOptions {
		ttl?: number;
		keys?: Array<string>;
	}

	type ActionVisibility = "published" | "public" | "protected" | "private"

	interface Action {
		name?: string;
		visibility?: ActionVisibility;
		params?: ActionParams;
		service?: Service;
		cache?: boolean | ActionCacheOptions;
		handler?: ActionHandler;
		metrics?: MetricsOptions;
		bulkhead?: BulkheadOptions;
		circuitBreaker?: BrokerCircuitBreakerOptions;
		retryPolicy?: RetryPolicyOptions;
		fallback?: string | FallbackHandler;

		[key: string]: any;
	}

	interface BrokerNode {
		id: string;
		available: boolean;
		local: boolean;
		hostname: boolean;
	}

	type ServiceActions = { [key: string]: Action | ActionHandler; };
	type Actions = ServiceActions;


	class Context<P = GenericObject, M = GenericObject> {
		constructor(broker: ServiceBroker, endpoint: Endpoint);
		id: string;
		broker: ServiceBroker;
		endpoint: Endpoint;
		action: Action;
		service?: Service;
		nodeID?: string;

		options: CallingOptions;

		parentID?: string;

		metrics?: boolean;
		level: number;

		params: P;
		meta: M;

		requestID?: string;
		duration: number;

		cachedResult: boolean;

		setParams(newParams: P, cloning?: boolean): void;
		call<T = any, P extends GenericObject = GenericObject>(actionName: string, params?: P, opts?: GenericObject): PromiseLike<T>;
		emit(eventName: string, data: any, groups: Array<string>): void;
		emit(eventName: string, data: any, groups: string): void;
		emit(eventName: string, data: any): void;
		broadcast(eventName: string, data: any, groups: Array<string>): void;
		broadcast(eventName: string, data: any, groups: string): void;
		broadcast(eventName: string, data: any): void;

		static create(broker: ServiceBroker, endpoint: Endpoint, params: GenericObject, opts: GenericObject): Context;
		static create(broker: ServiceBroker, endpoint: Endpoint, params: GenericObject): Context;
		static create(broker: ServiceBroker, endpoint: Endpoint): Context;
	}

	interface ServiceSettingSchema {
		$noVersionPrefix?: boolean;
		$noServiceNamePrefix?: boolean;
		$dependencyTimeout?: number;
		[name: string]: any;
	}

	type ServiceEventHandler = ((payload: any, sender: string, eventName: string) => void) & ThisType<Service>;

	interface ServiceEvent {
		name?: string;
		group?: string;
		handler?: ServiceEventHandler;
	}

	type ServiceEvents = { [key: string]: ServiceEventHandler | ServiceEvent };

	type ServiceMethods = { [key: string]: ((...args: any[]) => any) } & ThisType<Service>;

	type Middleware = {
		[name: string]:
			| ((handler: ActionHandler, action: Action) => any)
			| ((handler: ActionHandler, event: ServiceEvent) => any)
			| ((handler: ActionHandler) => any)
			| ((service: Service) => any)
			| ((broker: ServiceBroker) => any)
	}

	interface MiddlewareHandler {
		list: Middleware[];

		add(mw: Middleware): void;
		wrapHandler(method: string, handler: ActionHandler, def: GenericObject): typeof handler;
		callHandlers(method: string, args: any[], reverse: boolean): Promise<void>;
		callSyncHandlers(method: string, args: any[], reverse: boolean): void;
		count(): number;
		wrapBrokerMethods(): void;
		wrapMethod(method: string, handler: ActionHandler, bindTo: any): typeof handler;
	}

	interface ServiceSchema {
		name: string;
		version?: string | number;
		settings?: ServiceSettingSchema;
		dependencies?: string | GenericObject | Array<string> | Array<GenericObject>;
		metadata?: GenericObject;
		actions?: ServiceActions;
		mixins?: Array<ServiceSchema>;
		methods?: ServiceMethods;

		events?: ServiceEvents;
		created?: () => void;
		started?: () => PromiseLike<void>;
		stopped?: () => PromiseLike<void>;
		[name: string]: any;
	}

	class Service implements ServiceSchema {
		constructor(broker: ServiceBroker, schema?: ServiceSchema);

		protected parseServiceSchema(schema: ServiceSchema): void;

		name: string;
		version?: string | number;
		settings: ServiceSettingSchema;
		metadata: GenericObject;
		dependencies: string | GenericObject | Array<string> | Array<GenericObject>;
		schema: ServiceSchema;
		broker: ServiceBroker;
		logger: LoggerInstance;
		actions?: ServiceActions;
		Promise: PromiseConstructorLike;

		waitForServices(serviceNames: string | Array<string> | Array<GenericObject>, timeout?: number, interval?: number): PromiseLike<void>;

		_init(): void;
		_start(): PromiseLike<void>;
		_stop(): PromiseLike<void>;
		[name: string]: any;
	}

	type CheckRetryable = (err: Error) => boolean;

	interface BrokerCircuitBreakerOptions {
		enabled?: boolean,
		threshold?: number;
		windowTime?: number;
		minRequestCount?: number;
		halfOpenTime?: number;
		check?: CheckRetryable;
	}

	interface RetryPolicyOptions {
		enabled?: boolean,
		retries?: number;
		delay?: number;
		maxDelay?: number;
		factor?: number;
		check: CheckRetryable;
	}

	interface BrokerRegistryOptions {
		strategy?: Function | string;
		strategyOptions?: GenericObject;
		preferLocal?: boolean;
	}

	interface BrokerTransitOptions {
		maxQueueSize?: number;
		disableReconnect?: boolean;
	}

	interface BrokerTrackingOptions {
		enabled?: boolean;
		shutdownTimeout?: number;
	}

	interface LogLevelConfig {
		[module: string]: boolean | LogLevels;
	}

	interface BrokerOptions {
		namespace?: string;
		nodeID?: string;

		logger?: ((bindings: LoggerBindings) => Logger) | Logger | boolean;
		logLevel?: LogLevels | LogLevelConfig;
		logFormatter?: Function | string;
		logObjectPrinter?: Function;

		transporter?: Transporter | string | GenericObject;
		requestTimeout?: number;
		retryPolicy?: RetryPolicyOptions;

		maxCallLevel?: number;
		heartbeatInterval?: number;
		heartbeatTimeout?: number

		trackContext?: boolean;
		gracefulStopTimeout?: number;

		tracking?: BrokerTrackingOptions;

		disableBalancer?: boolean;

		registry?: BrokerRegistryOptions;

		circuitBreaker?: BrokerCircuitBreakerOptions;

		bulkhead?: BulkheadOptions;

		transit?: BrokerTransitOptions;

		cacher?: Cacher | string | GenericObject;
		serializer?: Serializer | string | GenericObject;

		validation?: boolean;
		validator?: Validator;
		metrics?: boolean;
		metricsRate?: number;
		internalServices?: boolean;
		internalMiddlewares?: boolean;

		hotReload?: boolean;

		middlewares?: Array<Middleware>;
		replCommands?: Array<GenericObject>;

		ServiceFactory?: Service;
		ContextFactory?: Context;

		created?: (broker: ServiceBroker) => void;
		started?: (broker: ServiceBroker) => void;
		stopped?: (broker: ServiceBroker) => void;

		/**
		 * If true, process.on("beforeExit/exit/SIGINT/SIGTERM", ...) handler won't be registered!
		 * You have to register this manually and stop broker in this case!
		 */
		skipProcessEventRegistration?: boolean;
	}

	interface NodeHealthStatus {
		cpu: {
			load1: number;
			load5: number;
			load15: number;
			cores: number;
			utilization: number;
		};
		mem: {
			free: number;
			total: number;
			percent: number;
		};
		os: {
			uptime: number;
			type: string;
			release: string;
			hostname: string;
			arch: string;
			platform: string;
			user: string;
		};
		process: {
			pid: NodeJS.Process["pid"];
			memory: NodeJS.MemoryUsage;
			uptime: number;
			argv: string[];
		};
		client: {
			type: string;
			version: string;
			langVersion: NodeJS.Process["version"];
		};
		net: {
			ip: string[];
		};
		transit: {
			stat: GenericObject;
		} | null,
		time: {
			now: number;
			iso: string;
			utc: string;
		};
	}

	type FallbackHandler = (ctx: Context, err: Errors.MoleculerError) => PromiseLike<any>;
	type FallbackResponse = string | number | GenericObject;
	type FallbackResponseHandler = (ctx: Context, err: Errors.MoleculerError) => PromiseLike<any>;

	interface CallingOptions {
		timeout?: number;
		retries?: number;
		fallbackResponse?: FallbackResponse | Array<FallbackResponse> | FallbackResponseHandler;
		nodeID?: string;
		meta?: GenericObject;
		parentCtx?: Context;
		requestID?: string;
	}

	type CallDefinition<P extends GenericObject = GenericObject> = {
		action: string;
		params: P;
	};

	interface Endpoint {
		broker: ServiceBroker;

		id: string;
		node: GenericObject;

		local: boolean;
		state: boolean;
	}

	interface ActionEndpoint extends Endpoint {
		service: Service;
		action: Action;
	}

	interface PongResponse {
		nodeID: string;
		elapsedTime: number;
		timeDiff: number
	}

	interface PongResponses {
		[name: string]: PongResponse;
	}

	class ServiceBroker {
		constructor(options?: BrokerOptions);

		Promise: PromiseConstructorLike;

		namespace: string;
		nodeID: string;
		logger: LoggerInstance;
		cacher?: Cacher | RedisCacher;
		serializer?: Serializer;
		validator?: Validator;
		transit: GenericObject;
		middlewares: MiddlewareHandler;

		start(): PromiseLike<void>;
		stop(): PromiseLike<void>;

		repl(): void;

		getLogger(module: string, props?: string | GenericObject): LoggerInstance;
		fatal(message: string, err?: Error, needExit?: boolean): void;
		loadServices(folder?: string, fileMask?: string): number;
		loadService(filePath: string): Service;
		hotReloadService(service: Service): Service;
		createService(schema: ServiceSchema, schemaMods?: ServiceSchema): Service;
		destroyService(service: Service): PromiseLike<void>;

		getLocalService(serviceName: string, version?: string | number): Service;
		waitForServices(serviceNames: string | Array<string> | Array<GenericObject>, timeout?: number, interval?: number, logger?: LoggerInstance): PromiseLike<void>;

		/**
		 *
		 * @param mws
		 * @deprecated
		 */
		use(...mws: Array<Function>): void;

		findNextActionEndpoint(actionName: string, opts?: GenericObject): ActionEndpoint | Errors.MoleculerRetryableError;

		/**
		 * Call an action (local or global)
		 *
		 * @param {any} actionName	name of action
		 * @param {any} params		params of action
		 * @param {any} opts		options of call (optional)
		 * @returns
		 *
		 * @memberof ServiceBroker
		 */
		call<T = any, P extends GenericObject = GenericObject>(actionName: string, params?: P, opts?: CallingOptions): PromiseLike<T>;

		/**
		 * Multiple action calls.
		 *
		 * @param {Array<CallDefinition> | { [name: string]: CallDefinition }} def Calling definitions.
		 * @returns {PromiseLike<Array<GenericObject>|GenericObject>}
		 * | (broker: ServiceBroker): Service)
		 * @example
		 * Call `mcall` with an array:
		 * ```js
		 * broker.mcall([
		 * 	{ action: "posts.find", params: { limit: 5, offset: 0 } },
		 * 	{ action: "users.find", params: { limit: 5, sort: "username" }, opts: { timeout: 500 } }
		 * ]).then(results => {
		 * 	let posts = results[0];
		 * 	let users = results[1];
		 * })
		 * ```
		 *
		 * @example
		 * Call `mcall` with an Object:
		 * ```js
		 * broker.mcall({
		 * 	posts: { action: "posts.find", params: { limit: 5, offset: 0 } },
		 * 	users: { action: "users.find", params: { limit: 5, sort: "username" }, opts: { timeout: 500 } }
		 * }).then(results => {
		 * 	let posts = results.posts;
		 * 	let users = results.users;
		 * })
		 * ```
		 * @throws MoleculerError - If the `def` is not an `Array` and not an `Object`.
		 *
		 * @memberof ServiceBroker
		 */
		mcall<T = any>(def: Array<CallDefinition> | { [name: string]: CallDefinition }): PromiseLike<Array<T> | T>;

		/**
		 * Emit an event (global & local)
		 *
		 * @param {any} eventName
		 * @param {any} payload
		 * @returns
		 *
		 * @memberof ServiceBroker
		 */
		emit(eventName: string, payload?: any, groups?: string | Array<string>): void;

		/**
		 * Emit an event for all local & remote services
		 *
		 * @param {string} eventName
		 * @param {any} payload
		 * @param {Array<string>?} groups
		 * @returns
		 *
		 * @memberof ServiceBroker
		 */
		broadcast(eventName: string, payload?: any, groups?: string | Array<string>): void

		/**
		 * Emit an event for all local services
		 *
		 * @param {string} eventName
		 * @param {any} payload
		 * @param {Array<string>?} groups
		 * @returns
		 *
		 * @memberof ServiceBroker
		 */
		broadcastLocal(eventName: string, payload?: any, groups?: string | Array<string>): void;

		ping(): PromiseLike<PongResponses>;
		ping(nodeID: string, timeout?: number): PromiseLike<PongResponse>;
		ping(nodeID: Array<string>, timeout?: number): PromiseLike<PongResponses>;

		getHealthStatus(): NodeHealthStatus;
		getLocalNodeInfo(): {
			ipList: string[];
			hostname: string;
			client: any;
			config: any;
			port: any;
			services: Array<any>;
		};

		getCpuUsage(): PromiseLike<any>;

		MOLECULER_VERSION: string;
		PROTOCOL_VERSION: string;
		[name: string]: any;

		static MOLECULER_VERSION: string;
		static PROTOCOL_VERSION: string;
		static defaultOptions: BrokerOptions;
	}

	class Packet {
		constructor(type: string, target: string, payload?: any);
	}

	namespace Packets {
		type PROTOCOL_VERSION = "4";
		type PACKET_UNKNOWN = "???";
		type PACKET_EVENT = "EVENT";
		type PACKET_REQUEST = "REQ";
		type PACKET_RESPONSE = "RES";
		type PACKET_DISCOVER = "DISCOVER";
		type PACKET_INFO = "INFO";
		type PACKET_DISCONNECT = "DISCONNECT";
		type PACKET_HEARTBEAT = "HEARTBEAT";
		type PACKET_PING = "PING";
		type PACKET_PONG = "PONG";

		type PACKET_GOSSIP_REQ = "GOSSIP_REQ";
		type PACKET_GOSSIP_RES = "GOSSIP_RES";
		type PACKET_GOSSIP_HELLO = "GOSSIP_HELLO";

		const PROTOCOL_VERSION: PROTOCOL_VERSION;
		const PACKET_UNKNOWN: PACKET_UNKNOWN;
		const PACKET_EVENT: PACKET_EVENT;
		const PACKET_REQUEST: PACKET_REQUEST;
		const PACKET_RESPONSE: PACKET_RESPONSE;
		const PACKET_DISCOVER: PACKET_DISCOVER;
		const PACKET_INFO: PACKET_INFO;
		const PACKET_DISCONNECT: PACKET_DISCONNECT;
		const PACKET_HEARTBEAT: PACKET_HEARTBEAT;
		const PACKET_PING: PACKET_PING;
		const PACKET_PONG: PACKET_PONG;

		const PACKET_GOSSIP_REQ: PACKET_GOSSIP_REQ;
		const PACKET_GOSSIP_RES: PACKET_GOSSIP_RES;
		const PACKET_GOSSIP_HELLO: PACKET_GOSSIP_HELLO;

		interface PacketPayload {
			ver: PROTOCOL_VERSION;
			sender: string | null;
		}

		interface Packet {
			type: PACKET_UNKNOWN | PACKET_EVENT | PACKET_DISCONNECT | PACKET_DISCOVER |
			PACKET_INFO | PACKET_HEARTBEAT | PACKET_REQUEST | PACKET_PING | PACKET_PONG | PACKET_RESPONSE | PACKET_GOSSIP_REQ | PACKET_GOSSIP_RES | PACKET_GOSSIP_HELLO;
			target?: string;
			payload: PacketPayload
		}
	}

	class Transporter {
		constructor(opts?: GenericObject);
		init(transit: Transit, messageHandler: (cmd: string, msg: string) => void, afterConnect: (wasReconnect: boolean) => void): void;
		connect(): PromiseLike<any>;
		disconnect(): PromiseLike<any>;

		makeSubscriptions(topics: Array<GenericObject>): PromiseLike<void>;
		subscribe(cmd: string, nodeID?: string): PromiseLike<void>;
		subscribeBalancedRequest(action: string): PromiseLike<void>;
		subscribeBalancedEvent(event: string, group: string): PromiseLike<void>;
		unsubscribeFromBalancedCommands(): PromiseLike<void>;

		incomingMessage(cmd: string, msg: Buffer): PromiseLike<void>;

		prepublish(packet: Packet): PromiseLike<void>;
		publish(packet: Packet): PromiseLike<void>;
		publishBalancedEvent(packet: Packet, group: string): PromiseLike<void>;
		publishBalancedRequest(packet: Packet): PromiseLike<void>;

		getTopicName(cmd: string, nodeID?: string): string;
		makeBalancedSubscriptions(): PromiseLike<void>;

		serialize(packet: Packet): Buffer;
		deserialize(type: string, data: Buffer): Packet;
	}

	class Cacher {
		constructor(opts?: GenericObject);
		init(broker: ServiceBroker): void;
		close(): PromiseLike<any>;
		get(key: string): PromiseLike<null | GenericObject>;
		set(key: string, data: any, ttl?: number): PromiseLike<any>;
		del(key: string|Array<string>): PromiseLike<any>;
		clean(match?: string|Array<string>): PromiseLike<any>;
<<<<<<< HEAD
	}

	class RedisCacher extends Cacher {
		client: Ioredis.Redis;
=======
		client?: any;
>>>>>>> 7e28bee1
	}

	class Serializer {
		constructor();
		init(broker: ServiceBroker): void;
		serialize(obj: GenericObject, type: string): Buffer;
		deserialize(buf: Buffer, type: string): string;
	}

	class Validator {
		constructor();
		init(broker: ServiceBroker): void;
		compile(schema: GenericObject): Function;
		validate(params: GenericObject, schema: GenericObject): boolean;
	}

	class LoggerHelper {
		static extend(logger: LoggerInstance): LoggerInstance;
		static createDefaultLogger(baseLogger: LoggerInstance, bindings: GenericObject, logLevel?: string, logFormatter?: Function): LoggerInstance;
		static createDefaultLogger(bindings: GenericObject, logLevel?: string, logFormatter?: Function): LoggerInstance;
	}

	abstract class BaseStrategy {
		init(broker: ServiceBroker): void;
		select(list: any[]): any;
	}

	class RoundRobinStrategy extends BaseStrategy {
	}

	class RandomStrategy extends BaseStrategy {
	}

	class CpuUsageStrategy extends BaseStrategy {
	}

	class LatencyStrategy extends BaseStrategy {
	}

	namespace Transporters {
		type MessageHandler = ((cmd: string, msg: any) => PromiseLike<void>) & ThisType<Base>;
		type AfterConnectHandler = ((wasReconnect?: boolean) => PromiseLike<void>) & ThisType<Base>;

		class Base {
			constructor(opts?: GenericObject);

			public init(transit: Transit, messageHandler: MessageHandler, afterConnect: AfterConnectHandler): void;
			public init(transit: Transit, messageHandler: MessageHandler): void;

			public connect(): PromiseLike<any>;
			public onConnected(wasReconnect?: boolean): PromiseLike<void>;
			public disconnect(): PromiseLike<void>;

			public getTopicName(cmd: string, nodeID?: string): string;
			public makeSubscriptions(topics: Array<GenericObject>): PromiseLike<void>;
			public subscribe(cmd: string, nodeID: string): PromiseLike<void>;
			public subscribeBalancedRequest(action: string): PromiseLike<void>;
			public subscribeBalancedEvent(event: string, group: string): PromiseLike<void>;
			public unsubscribeFromBalancedCommands(): PromiseLike<void>;

			protected incomingMessage(cmd: string, msg: Buffer): PromiseLike<void>;

			public publish(packet: Packet): PromiseLike<void>;
			public publishBalancedEvent(packet: Packet, group: string): PromiseLike<void>;
			public publishBalancedRequest(packet: Packet): PromiseLike<void>;
			public prepublish(packet: Packet): PromiseLike<void>;

			public serialize(packet: Packet): Buffer;
			public deserialize(type: string, data: Buffer): Packet;


			protected opts: GenericObject;
			protected connected: boolean;
			protected hasBuiltInBalancer: boolean;
			protected transit: Transit;
			protected broker: ServiceBroker;
			protected nodeID: string;
			protected logger: Logger;
			protected prefix: string;
			protected messageHandler: MessageHandler;
			protected afterConnect?: AfterConnectHandler;
		}

		class Fake extends Base { }
		class NATS extends Base { }
		class MQTT extends Base { }
		class Redis extends Base { }
		class AMQP extends Base { }
		class Kafka extends Base { }
		class STAN extends Base { }
		class TCP extends Base { }
	}

	const Cachers: {
		Memory: Cacher,
		Redis: RedisCacher
	};
	const Serializers: {
		JSON: Serializer,
		Avro: Serializer,
		MsgPack: Serializer,
		ProtoBuf: Serializer,
		Thrift: Serializer,
		Notepack: Serializer
	};

	namespace Errors {
		class MoleculerError extends Error {
			public code: number;
			public type: string;
			public data: any;
			public retryable: boolean;

			constructor(message: string, code: number, type: string, data: any);
			constructor(message: string, code: number, type: string);
			constructor(message: string, code: number);
			constructor(message: string);
		}
		class MoleculerRetryableError extends MoleculerError { }
		class MoleculerServerError extends MoleculerRetryableError { }
		class MoleculerClientError extends MoleculerError { }

		class ServiceNotFoundError extends MoleculerRetryableError {
			constructor(data: any);
		}
		class ServiceNotAvailableError extends MoleculerRetryableError {
			constructor(data: any);
		}

		class RequestTimeoutError extends MoleculerRetryableError {
			constructor(data: any);
		}
		class RequestSkippedError extends MoleculerError {
			constructor(data: any);
		}
		class RequestRejectedError extends MoleculerRetryableError {
			constructor(data: any);
		}

		class QueueIsFullError extends MoleculerRetryableError {
			constructor(data: any);
		}
		class ValidationError extends MoleculerClientError {
			constructor(message: string, type: string, data: GenericObject);
			constructor(message: string, type: string);
			constructor(message: string);
		}
		class MaxCallLevelError extends MoleculerError {
			constructor(data: any);
		}

		class ServiceSchemaError extends MoleculerError {
			constructor(message: string, data: any);
		}

		class BrokerOptionsError extends MoleculerError {
			constructor(message: string, data: any);
		}

		class GracefulStopTimeoutError extends MoleculerError {
			constructor(data: any);
		}

		class ProtocolVersionMismatchError extends MoleculerError {
			constructor(data: any);
		}

		class InvalidPacketDataError extends MoleculerError {
			constructor(data: any);
		}


	}

	namespace Strategies {
		abstract class BaseStrategy {
			init(broker: ServiceBroker): void;
			select(list: any[]): any;
		}

		class RoundRobinStrategy extends BaseStrategy {
		}

		class RandomStrategy extends BaseStrategy {
		}

		class CpuUsageStrategy extends BaseStrategy {
		}

		class LatencyStrategy extends BaseStrategy {
		}
	}

	interface TransitRequest {
		action: string;
		nodeID: string;
		ctx: Context;
		resolve: (value: any) => void;
		reject: (reason: any) => void;
	}

	interface Transit {
		afterConnect(wasReconnect: boolean): PromiseLike<void>;
		connect(): PromiseLike<void>;
		disconnect(): PromiseLike<void>;
		sendDisconnectPacket(): PromiseLike<void>;
		makeSubscriptions(): PromiseLike<Array<void>>;
		messageHandler(cmd: string, msg: GenericObject): boolean | PromiseLike<void> | undefined;
		request(ctx: Context): PromiseLike<void>;
		sendBroadcastEvent(nodeID: string, eventName: string, data: GenericObject, nodeGroups: GenericObject): void;
		sendBalancedEvent(eventName: string, data: GenericObject, nodeGroups: GenericObject): void;
		sendEventToGroups(eventName: string, data: GenericObject, groups: Array<string>): void;
		sendEventToGroups(eventName: string, data: GenericObject): void;
		removePendingRequest(id: string): void;
		removePendingRequestByNodeID(nodeID: string): void;
		sendResponse(nodeID: string, id: string, data: GenericObject, err: Error): PromiseLike<void>;
		sendResponse(nodeID: string, id: string, data: GenericObject): PromiseLike<void>;
		discoverNodes(): PromiseLike<void>;
		discoverNode(nodeID: string): PromiseLike<void>;
		sendNodeInfo(nodeID: string): PromiseLike<void | Array<void>>;
		sendPing(nodeID: string): PromiseLike<void>;
		sendPong(payload: GenericObject): PromiseLike<void>;
		processPong(payload: GenericObject): void;
		sendHeartbeat(localNode: NodeHealthStatus): PromiseLike<void>;
		subscribe(topic: string, nodeID: string): PromiseLike<void>;
		publish(packet: Packet): PromiseLike<void>;

		pendingRequests: Map<string, TransitRequest>
		nodeID: string;
	}

	const CIRCUIT_CLOSE: string;
	const CIRCUIT_HALF_OPEN: string;
	const CIRCUIT_OPEN: string;
}

export = Moleculer;<|MERGE_RESOLUTION|>--- conflicted
+++ resolved
@@ -1,8 +1,3 @@
-<<<<<<< HEAD
-import * as Ioredis from 'ioredis';
-
-=======
->>>>>>> 7e28bee1
 declare namespace Moleculer {
 	type GenericObject = { [name: string]: any };
 
@@ -638,14 +633,7 @@
 		set(key: string, data: any, ttl?: number): PromiseLike<any>;
 		del(key: string|Array<string>): PromiseLike<any>;
 		clean(match?: string|Array<string>): PromiseLike<any>;
-<<<<<<< HEAD
-	}
-
-	class RedisCacher extends Cacher {
-		client: Ioredis.Redis;
-=======
 		client?: any;
->>>>>>> 7e28bee1
 	}
 
 	class Serializer {
