/*
 * moleculer
 * Copyright (c) 2019 MoleculerJS (https://github.com/moleculerjs/moleculer)
 * MIT Licensed
 */

"use strict";

<<<<<<< HEAD
const { MoleculerError } 	= require("../errors");
const Transporter 			= require("./base");
=======
const Promise				 = require("bluebird");
const { MoleculerError } 	 = require("../errors");
const Transporter 			 = require("./base");
const { BrokerOptionsError } = require("../errors");

>>>>>>> aec812df

/**
 * Transporter for Redis
 *
 * @class RedisTransporter
 * @extends {Transporter}
 */
class RedisTransporter extends Transporter {

	/**
	 * Creates an instance of RedisTransporter.
	 *
	 * @param {any} opts
	 *
	 * @memberof RedisTransporter
	 */
	constructor(opts) {
		super(opts);

		this.clientPub = null;
		this.clientSub = null;
	}

	/**
	 * Connect to the server
	 *
	 * @memberof RedisTransporter
	 */
	connect() {
<<<<<<< HEAD
		return new this.broker.Promise((resolve, reject) => {
			let Redis;
			try {
				Redis = require("ioredis");
				Redis.Promise = this.broker.Promise;
			} catch(err) {
				/* istanbul ignore next */
				this.broker.fatal("The 'ioredis' package is missing. Please install it with 'npm install ioredis --save' command.", err, true);
			}

			const clientSub = new Redis(this.opts);
=======
		return new Promise((resolve, reject) => {
			let clientSub = this.getRedisClient(this.opts);
>>>>>>> aec812df
			this._clientSub = clientSub; // For tests

			clientSub.on("connect", () => {
				this.logger.info("Redis-sub client is connected.");

				let clientPub = this.getRedisClient(this.opts);
				this._clientPub = clientPub; // For tests

				clientPub.on("connect", () => {
					this.clientSub = clientSub;
					this.clientPub = clientPub;

					this.logger.info("Redis-pub client is connected.");

					this.onConnected().then(resolve);
				});

				/* istanbul ignore next */
				clientPub.on("error", (e) => {
					this.logger.error("Redis-pub error", e.message);
					this.logger.debug(e);

					if (!this.connected)
						reject(e);
				});

				/* istanbul ignore next */
				clientPub.on("close", () => {
					this.connected = false;
					this.logger.warn("Redis-pub client is disconnected.");
				});
			});

			clientSub.on("messageBuffer", (rawTopic, buf) => {
				const topic = rawTopic.toString().substring(this.prefix.length + 1);
				const cmd = topic.split(".")[0];
				this.receive(cmd, buf);
			});

			/* istanbul ignore next */
			clientSub.on("error", (e) => {
				this.logger.error("Redis-sub error", e.message);
				this.logger.debug(e);
			});

			/* istanbul ignore next */
			clientSub.on("close", () => {
				this.connected = false;
				this.logger.warn("Redis-sub client is disconnected.");
			});

		});
	}

	/**
	 * Disconnect from the server
	 *
	 * @memberof RedisTransporter
	 */
	disconnect() {
		if (this.clientSub) {
			this.clientSub.disconnect();
			this.clientSub = null;
		}

		if (this.clientPub) {
			this.clientPub.disconnect();
			this.clientPub = null;
		}
	}

	/**
	 * Subscribe to a command
	 *
	 * @param {String} cmd
	 * @param {String} nodeID
	 *
	 * @memberof RedisTransporter
	 */
	subscribe(cmd, nodeID) {
		this.clientSub.subscribe(this.getTopicName(cmd, nodeID));
		return this.broker.Promise.resolve();
	}

	/**
	 * Send data buffer.
	 *
	 * @param {String} topic
	 * @param {Buffer} data
	 * @param {Object} meta
	 *
	 * @returns {Promise}
	 */
	send(topic, data) {
		/* istanbul ignore next*/
		if (!this.clientPub) return this.broker.Promise.reject(new MoleculerError("Redis Client is not available"));

		this.clientPub.publish(topic, data);
		return this.broker.Promise.resolve();
	}

	/**
	 * Return redis or redis.cluster client
	 *
	 * @param {any} opts
	 *
	 * @memberof RedisTransporter
	 */
	getRedisClient(opts) {
		let client;
		let Redis;
		try {
			Redis = require("ioredis");
			Redis.Promise = Promise;
		} catch(err) {
			/* istanbul ignore next */
			this.broker.fatal("The 'ioredis' package is missing. Please install it with 'npm install ioredis --save' command.", err, true);
		}
		if (opts && opts.cluster) {
			if (!opts.cluster.nodes || opts.cluster.nodes.length === 0) {
				throw new BrokerOptionsError("No nodes defined for cluster");
			}
			this.logger.info("Setting Redis.Cluster transporter");
			client = new Redis.Cluster(opts.cluster.nodes, opts.cluster.clusterOptions);
		} else {
			this.logger.info("Setting Redis transporter");
			client = new Redis(opts);
		}
		return client;
	}

}

module.exports = RedisTransporter;<|MERGE_RESOLUTION|>--- conflicted
+++ resolved
@@ -1,21 +1,14 @@
 /*
  * moleculer
- * Copyright (c) 2019 MoleculerJS (https://github.com/moleculerjs/moleculer)
+ * Copyright (c) 2020 MoleculerJS (https://github.com/moleculerjs/moleculer)
  * MIT Licensed
  */
 
 "use strict";
 
-<<<<<<< HEAD
-const { MoleculerError } 	= require("../errors");
-const Transporter 			= require("./base");
-=======
-const Promise				 = require("bluebird");
 const { MoleculerError } 	 = require("../errors");
 const Transporter 			 = require("./base");
 const { BrokerOptionsError } = require("../errors");
-
->>>>>>> aec812df
 
 /**
  * Transporter for Redis
@@ -45,22 +38,8 @@
 	 * @memberof RedisTransporter
 	 */
 	connect() {
-<<<<<<< HEAD
-		return new this.broker.Promise((resolve, reject) => {
-			let Redis;
-			try {
-				Redis = require("ioredis");
-				Redis.Promise = this.broker.Promise;
-			} catch(err) {
-				/* istanbul ignore next */
-				this.broker.fatal("The 'ioredis' package is missing. Please install it with 'npm install ioredis --save' command.", err, true);
-			}
-
-			const clientSub = new Redis(this.opts);
-=======
 		return new Promise((resolve, reject) => {
 			let clientSub = this.getRedisClient(this.opts);
->>>>>>> aec812df
 			this._clientSub = clientSub; // For tests
 
 			clientSub.on("connect", () => {
@@ -174,7 +153,7 @@
 		let Redis;
 		try {
 			Redis = require("ioredis");
-			Redis.Promise = Promise;
+			Redis.Promise = this.broker.Promise;
 		} catch(err) {
 			/* istanbul ignore next */
 			this.broker.fatal("The 'ioredis' package is missing. Please install it with 'npm install ioredis --save' command.", err, true);
