--- conflicted
+++ resolved
@@ -310,11 +310,7 @@
 		if (!this.channel) return;
 
 		const topic = this.getTopicName(packet.type, packet.target);
-<<<<<<< HEAD
-		const payload = Buffer.from(packet.serialize());
-=======
 		const payload = Buffer.from(packet.serialize()); // amqp.node expects data to be a buffer
->>>>>>> 43751582
 
 		let destination = packet.type === PACKET_REQUEST
 			?	`${this.prefix}.${packet.type}.${packet.payload.action}`
