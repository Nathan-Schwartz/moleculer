/* eslint-disable no-console */

"use strict";

let ServiceBroker = require("../src/service-broker");

let broker = new ServiceBroker({
	logger: true,
	logLevel: "debug",
<<<<<<< HEAD
});

broker.loadService("examples/es6.class.service");
=======
	//transporter: "NATS",
	cacher: "memory"
});

broker.createService({
	name: "math",
	dependencies: [],
	actions: {
		add: {
			cache: {
				keys: ["a", "b", "#c"],
				ttl: 5
			},
			handler(ctx) {
				return Number(ctx.params.a) + Number(ctx.params.b) + Number(ctx.meta.c || 0);
			}
		}
	}
});
>>>>>>> 4f772aa7

broker.start()
	.then(() => broker.repl())
	.then(() => setInterval(() => {
		broker.call("math.add", { a: 5, b: 3});
	}, 5000));<|MERGE_RESOLUTION|>--- conflicted
+++ resolved
@@ -7,11 +7,6 @@
 let broker = new ServiceBroker({
 	logger: true,
 	logLevel: "debug",
-<<<<<<< HEAD
-});
-
-broker.loadService("examples/es6.class.service");
-=======
 	//transporter: "NATS",
 	cacher: "memory"
 });
@@ -31,7 +26,6 @@
 		}
 	}
 });
->>>>>>> 4f772aa7
 
 broker.start()
 	.then(() => broker.repl())
