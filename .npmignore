.vscode/
<<<<<<< HEAD
=======
.github/
>>>>>>> 7e28bee1
benchmark/
coverage/
dev/
docs/
examples/
<<<<<<< HEAD
typings/
test/
thrift.exe
CHANGELOG.md
=======
typings
test/
thrift.exe
>>>>>>> 7e28bee1
<|MERGE_RESOLUTION|>--- conflicted
+++ resolved
@@ -1,20 +1,10 @@
 .vscode/
-<<<<<<< HEAD
-=======
 .github/
->>>>>>> 7e28bee1
 benchmark/
 coverage/
 dev/
 docs/
 examples/
-<<<<<<< HEAD
-typings/
-test/
-thrift.exe
-CHANGELOG.md
-=======
 typings
 test/
-thrift.exe
->>>>>>> 7e28bee1
+thrift.exe